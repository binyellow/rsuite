--- conflicted
+++ resolved
@@ -87,7 +87,6 @@
   });
 });
 
-<<<<<<< HEAD
 gulp.task('dev-map', () => {
   gulp.start(['babel-map']);
   gulp.watch('../src/**/*.js', function(event) {
@@ -102,8 +101,8 @@
       .pipe(sourcemaps.write('./'))
       .pipe(gulp.dest(libPath));
   });
-=======
+});
+
 gulp.task('copy-tsd', () => {
   gulp.src('../types/**/*.d.ts').pipe(gulp.dest('../lib'));
->>>>>>> bae33144
 });