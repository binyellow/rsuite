import React from 'react';
import PropTypes from 'prop-types';
import values from 'lodash/values';
import classNames from 'classnames';
<<<<<<< HEAD
import Checkbox from './Checkbox';
import _ from 'lodash';
=======
import ReactChildren from './utils/ReactChildren';
>>>>>>> eab3e5e1

const propTypes = {
  name: PropTypes.string,
  inline: PropTypes.bool,
  value: PropTypes.array,        // eslint-disable-line react/forbid-prop-types
  defaultValue: PropTypes.array, // eslint-disable-line react/forbid-prop-types
  onChange: PropTypes.func
};

class CheckboxGroup extends React.Component {
  constructor(props) {
    super(props);
    this.handleChange = this.handleChange.bind(this);
    this.checkboxs = {};
    this.state = {
      value: props.defaultValue
    };
  }

  handleChange() {

    const value = [];
    const { onChange } = this.props;

    values(this.checkboxs).forEach((checkbox) => {
      if (checkbox.state.checked) {
        value.push(checkbox.props.value);
      }
    });

    onChange && onChange(value);
  }
  render() {
    const {
      className,
      inline,
      name,
      value,
      children,
      ...props
    } = this.props;

<<<<<<< HEAD
        const items = React.Children.map(children, (child, index) => {
            return React.cloneElement(child, {
                key: index,
                ref: 'checkbox_' + index,
                inline: inline,
                checked: nextValue.some(i => _.isEqual(i, child.props.value)),
                onChange: this.handleChange,
                name: name
            }, child.props.children);
        });


        return (
            <div
                className={clesses}
                role="checkbox-list"
            >
                {items}
            </div>
        );
    }
});
=======
    const nextValue = Object.assign([], value, this.state.value);
    const clesses = classNames({
      'checkbox-list': true
    }, className);

    const items = ReactChildren.mapCloneElement(children, (child, index) => ({
      name,
      inline,
      ref: (ref) => {
        this.checkboxs[index] = ref;
      },
      checked: nextValue.some(i => i === child.props.value),
      onChange: this.handleChange
    }));
    return (
      <div
        {...props}
        className={clesses}
        role="group"
      >
        {items}
      </div>
    );
  }
}

CheckboxGroup.propTypes = propTypes;
>>>>>>> eab3e5e1

export default CheckboxGroup;<|MERGE_RESOLUTION|>--- conflicted
+++ resolved
@@ -2,12 +2,7 @@
 import PropTypes from 'prop-types';
 import values from 'lodash/values';
 import classNames from 'classnames';
-<<<<<<< HEAD
-import Checkbox from './Checkbox';
-import _ from 'lodash';
-=======
 import ReactChildren from './utils/ReactChildren';
->>>>>>> eab3e5e1
 
 const propTypes = {
   name: PropTypes.string,
@@ -50,30 +45,6 @@
       ...props
     } = this.props;
 
-<<<<<<< HEAD
-        const items = React.Children.map(children, (child, index) => {
-            return React.cloneElement(child, {
-                key: index,
-                ref: 'checkbox_' + index,
-                inline: inline,
-                checked: nextValue.some(i => _.isEqual(i, child.props.value)),
-                onChange: this.handleChange,
-                name: name
-            }, child.props.children);
-        });
-
-
-        return (
-            <div
-                className={clesses}
-                role="checkbox-list"
-            >
-                {items}
-            </div>
-        );
-    }
-});
-=======
     const nextValue = Object.assign([], value, this.state.value);
     const clesses = classNames({
       'checkbox-list': true
@@ -101,6 +72,5 @@
 }
 
 CheckboxGroup.propTypes = propTypes;
->>>>>>> eab3e5e1
 
 export default CheckboxGroup;