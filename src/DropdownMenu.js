--- conflicted
+++ resolved
@@ -1,96 +1,12 @@
 import React from 'react';
-<<<<<<< HEAD
-import { findDOMNode } from 'react-dom';
-import _ from 'lodash';
-=======
 import PropTypes from 'prop-types';
 import isEqual from 'lodash/isEqual';
->>>>>>> eab3e5e1
 import classNames from 'classnames';
 import ReactChildren from './utils/ReactChildren';
 import isNullOrUndefined from './utils/isNullOrUndefined';
 import createChainedFunction from './utils/createChainedFunction';
 
 
-<<<<<<< HEAD
-
-let DorpdownMenu = React.createClass({
-    mixins: [ClassNameMixin],
-    propTypes: {
-        pullRight: React.PropTypes.bool,
-        onClose: React.PropTypes.func,
-        onSelect: React.PropTypes.func,
-        activeKey: React.PropTypes.any
-    },
-    getDefaultProps() {
-        return {
-            classPrefix: 'dropdown',
-            pullRight: false
-        };
-    },
-    getFocusableMenuItems() {
-        let menuNode = ReactDOM.findDOMNode(this);
-        if (menuNode === undefined) {
-            return [];
-        }
-        return Array.from(menuNode.querySelectorAll('[role="menu-item"]'));
-    },
-    getItemsAndActiveIndex() {
-        let items = this.getFocusableMenuItems();
-        let activeItemIndex = items.indexOf(document.activeElement);
-
-        return {
-            items,
-            activeItemIndex
-        };
-    },
-    handleSelect(event) {
-        let { onClose } = this.props;
-        onClose && onClose();
-    },
-    render() {
-
-        let { pullRight, children, className, activeKey, ...props } = this.props;
-
-        const items = React.Children.map(children, (item, index) => {
-            let childProps = {
-                key: index,
-                ref: 'menu_item_' + index,
-                onSelect: createChainedFunction(this.handleSelect, this.props.onSelect)
-            };
-
-            if (activeKey !== null && activeKey !== undefined) {
-                childProps.active = (_.isEqual(activeKey, item.props.eventKey) || activeKey === item.props.eventKey);
-            }
-
-            if (React.isValidElement(item)) {
-                return React.cloneElement(item, childProps, item.props.children);
-            }
-
-            return item;
-        });
-
-
-        let classes = {
-            [this.prefix('menu')]: true,
-            [this.prefix('menu-right')]: pullRight
-        };
-
-        return (
-            <ul
-                {...props}
-                className={classNames(className, classes)}
-                role="menu"
-            >
-                {items}
-            </ul>
-        );
-
-
-    }
-
-});
-=======
 const propTypes = {
   prefixClass: PropTypes.string,
   pullRight: PropTypes.bool,
@@ -145,6 +61,5 @@
 
 DorpdownMenu.propTypes = propTypes;
 DorpdownMenu.defaultProps = defaultProps;
->>>>>>> eab3e5e1
 
 export default DorpdownMenu;