/* eslint-disable react/no-find-dom-node */

import React from 'react';
import { findDOMNode } from 'react-dom';
import ReactTestUtils from 'react-dom/test-utils';
import getPalette from './getPalette';
import tinycolor from 'tinycolor2';
export { getStyle } from 'dom-lib';

export const globalKey = 'rs';
const DEFAULT_PRIMARY_COLOR = '#3498ff';
const DARK_PRIMARY_COLOR = '#34c3ff';

export const getDefaultPalette = () => getPalette(DEFAULT_PRIMARY_COLOR);
export const getDarkPalette = () => getPalette(DARK_PRIMARY_COLOR);

/**
 * Check whether it is a DOM object?
 * @param node
 * @return {boolean}
 */
function isDOMElement(node) {
  return (
    node && typeof node === 'object' && node.nodeType === 1 && typeof node.nodeName === 'string'
  );
}

export function renderIntoDocument(children) {
  return ReactTestUtils.renderIntoDocument(children);
}

<<<<<<< HEAD
export function getInstance(children, waitForDidMount = true) {
=======
/**
 * @return {Element}
 */
export function getInstance(children) {
>>>>>>> a7ed46a5
  // isReactComponent is only defined if children is of React.Component class
  // so we can test against this to verify this is a functional component
  if (!(children.type.prototype && children.type.prototype.isReactComponent)) {
    const instanceRef = React.createRef();

    if (waitForDidMount) {
      // Use act() to make sure componentDidMount/useEffect is done
      ReactTestUtils.act(() => {
        /**
         * https://stackoverflow.com/questions/36682241/testing-functional-components-with-renderintodocument
         */
        ReactTestUtils.renderIntoDocument(React.cloneElement(children, { ref: instanceRef }));
      });
    } else {
      ReactTestUtils.renderIntoDocument(React.cloneElement(children, { ref: instanceRef }));
    }
    return instanceRef.current;
  }

  let instance;

  if (waitForDidMount) {
    ReactTestUtils.act(() => {
      instance = ReactTestUtils.renderIntoDocument(children);
    });
  } else {
    instance = ReactTestUtils.renderIntoDocument(children);
  }

  return instance;
}

<<<<<<< HEAD
export function getDOMNode(children, waitForDidMount = true) {
=======
/**
 * @return {Element}
 */
export function getDOMNode(children) {
>>>>>>> a7ed46a5
  if (isDOMElement(children)) {
    return children;
  }

  if (isDOMElement(children.child)) {
    return children.child;
  }

  if (ReactTestUtils.isCompositeComponent(children)) {
    return findDOMNode(children);
  }

  const instance = getInstance(children, waitForDidMount);

  if (isDOMElement(instance)) {
    return instance;
  }

  if (instance && isDOMElement(instance.root)) {
    return instance.root;
  }

  if (instance && isDOMElement(instance.child)) {
    return instance.child;
  }

  return findDOMNode(instance);
}

/**
 * @param {HTMLElement} node
 * @return {String}
 */
export function innerText(node) {
  if (window.navigator.userAgent.toLowerCase().indexOf('firefox') !== -1) {
    return node.textContent;
  }
  return node.innerText;
}

/**
 * @return {HTMLDivElement}
 */
export function createTestContainer() {
  const container = document.createElement('div');
  document.body.appendChild(container);
  return container;
}

export const toRGB = color => tinycolor(color).toRgbString();

export const inChrome = window.navigator.userAgent.includes('Chrome');

export const itChrome = (...args) => {
  if (inChrome) {
    it(...args);
  }
};<|MERGE_RESOLUTION|>--- conflicted
+++ resolved
@@ -29,14 +29,10 @@
   return ReactTestUtils.renderIntoDocument(children);
 }
 
-<<<<<<< HEAD
-export function getInstance(children, waitForDidMount = true) {
-=======
 /**
  * @return {Element}
  */
-export function getInstance(children) {
->>>>>>> a7ed46a5
+export function getInstance(children, waitForDidMount = true) {
   // isReactComponent is only defined if children is of React.Component class
   // so we can test against this to verify this is a functional component
   if (!(children.type.prototype && children.type.prototype.isReactComponent)) {
@@ -69,14 +65,10 @@
   return instance;
 }
 
-<<<<<<< HEAD
-export function getDOMNode(children, waitForDidMount = true) {
-=======
 /**
  * @return {Element}
  */
-export function getDOMNode(children) {
->>>>>>> a7ed46a5
+export function getDOMNode(children, waitForDidMount = true) {
   if (isDOMElement(children)) {
     return children;
   }
